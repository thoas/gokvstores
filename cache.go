package gokvstores

import (
	"container/list"
	"reflect"
	"fmt"
	"sync"
)

type CacheKVStore struct {
	Cache *CacheKVStoreConnection
}

func NewCacheKVStore(maxEntries int) KVStore {
	return &CacheKVStore{Cache: NewCacheKVStoreConnection(maxEntries)}
}

// Cache is an LRU cache, safe for concurrent access.
type CacheKVStoreConnection struct {
	maxEntries int

	mu    sync.Mutex
	ll    *list.List
	cache map[string]*list.Element
}

// *entry is the type stored in each *list.Element.
type entry struct {
	key   string
	value interface{}
}

// New returns a new cache with the provided maximum items.
func NewCacheKVStoreConnection(maxEntries int) *CacheKVStoreConnection {
	return &CacheKVStoreConnection{
		maxEntries: maxEntries,
		ll:         list.New(),
		cache:      make(map[string]*list.Element),
	}
}

func (c *CacheKVStore) Connection() KVStoreConnection {
	return c.Cache
}

func (c *CacheKVStore) Close() error {
	return nil
}

func (c *CacheKVStoreConnection) Flush() error {
	c.ll = list.New()
	c.cache = make(map[string]*list.Element)

	return nil
}

func (c *CacheKVStoreConnection) Close() error {
	return nil
}

func (c *CacheKVStoreConnection) Delete(key string) error {
	c.mu.Lock()
	defer c.mu.Unlock()

	if _, ok := c.cache[key]; !ok {
		return fmt.Errorf("Key %s does not exist", key)
	}

	delete(c.cache, key)

	return nil
}

func (c *CacheKVStoreConnection) Exists(key string) bool {
	c.mu.Lock()
	defer c.mu.Unlock()

	_, ok := c.cache[key]

	return ok
}

// Add adds the provided key and value to the cache, evicting
// an old item if necessary.
func (c *CacheKVStoreConnection) Set(key string, value interface{}) error {
	c.mu.Lock()
	defer c.mu.Unlock()

	// Already in cache?
	if ee, ok := c.cache[key]; ok {
		c.ll.MoveToFront(ee)
		ee.Value.(*entry).value = value
		return nil
	}

	// Add to cache if not present
	ele := c.ll.PushFront(&entry{key, value})
	c.cache[key] = ele

	if c.ll.Len() > c.maxEntries && c.maxEntries != -1 {
		c.removeOldest()
	}

	return nil
}

<<<<<<< HEAD
// SetAdd adds a value to the set stored under the key, creates a new set if
// one doesn't exist. Evicts an old item if necessary.
func (c *CacheKVStoreConnection) SetAdd(key string, value interface{}) error {
	svalue := fmt.Sprint(value)
=======
// Appends the value to the existing item which is stored under provided key
// evicting an old item if necessary.
func (c *CacheKVStoreConnection) Append(key string, value interface{}) error {
	var v string
	switch sv := value.(type) {
	case string:
		v = sv
	case []byte:
		v = string(sv)
	default:
		return fmt.Errorf("Value must be a string or []byte, got: %s", reflect.TypeOf(value))
	}
>>>>>>> c9af9d06

	c.mu.Lock()
	defer c.mu.Unlock()

<<<<<<< HEAD
	// Already in cache?
	if ee, ok := c.cache[key]; ok {
		// Assume the value is a map[string]bool
		m, ok := ee.Value.(*entry).value.(map[string]bool)
		if !ok {
			return fmt.Errorf("Key %s doesn't contain a set", key)
		}
		c.ll.MoveToFront(ee)
		m[svalue] = true
		return nil
	}

	// Add to cache if not present
	m := make(map[string]bool)
	m[svalue] = true
	ele := c.ll.PushFront(&entry{key, m})
	c.cache[key] = ele
=======
	ee, ok := c.cache[key]
	if !ok {
		return fmt.Errorf("Key %s does not exist", key)
	}

	switch ev := ee.Value.(*entry).value.(type) {
	case string:
		ee.Value.(*entry).value = ev + v
	case []byte:
		ee.Value.(*entry).value = append(ev, v...)
	default:
		return fmt.Errorf("Can only append to a string or []byte, got: %s", reflect.TypeOf(value))
	}
	c.ll.MoveToFront(ee)
>>>>>>> c9af9d06

	if c.ll.Len() > c.maxEntries && c.maxEntries != -1 {
		c.removeOldest()
	}

	return nil
}

<<<<<<< HEAD
// SetMembers returns the members of the set. It will return nil if there is
// no such set, or if the item is not a set.
func (c *CacheKVStoreConnection) SetMembers(key string) []interface{} {
	c.mu.Lock()
	defer c.mu.Unlock()

	if ele, hit := c.cache[key]; hit {
		m, ok := ele.Value.(*entry).value.(map[string]bool)
		if !ok {
			return nil
		}

		i := 0
		result := make([]interface{}, len(m))
		for k, _ := range m {
			result[i] = k
			i++
		}

		c.ll.MoveToFront(ele)
		return result
	}

	return nil
}

=======
>>>>>>> c9af9d06
// Get fetches the key's value from the cache.
// The ok result will be true if the item was found.
func (c *CacheKVStoreConnection) Get(key string) interface{} {
	c.mu.Lock()
	defer c.mu.Unlock()

	if ele, hit := c.cache[key]; hit {
		c.ll.MoveToFront(ele)
		return ele.Value.(*entry).value
	}

	return nil
}

// RemoveOldest removes the oldest item in the cache and returns its key and value.
// If the cache is empty, the empty string and nil are returned.
func (c *CacheKVStoreConnection) RemoveOldest() (key string, value interface{}) {
	c.mu.Lock()
	defer c.mu.Unlock()
	return c.removeOldest()
}

// note: must hold c.mu
func (c *CacheKVStoreConnection) removeOldest() (key string, value interface{}) {
	ele := c.ll.Back()
	if ele == nil {
		return
	}
	c.ll.Remove(ele)
	ent := ele.Value.(*entry)
	delete(c.cache, ent.key)
	return ent.key, ent.value

}

// Len returns the number of items in the cache.
func (c *CacheKVStoreConnection) Len() int {
	c.mu.Lock()
	defer c.mu.Unlock()
	return c.ll.Len()
}<|MERGE_RESOLUTION|>--- conflicted
+++ resolved
@@ -2,8 +2,8 @@
 
 import (
 	"container/list"
+	"fmt"
 	"reflect"
-	"fmt"
 	"sync"
 )
 
@@ -104,12 +104,6 @@
 	return nil
 }
 
-<<<<<<< HEAD
-// SetAdd adds a value to the set stored under the key, creates a new set if
-// one doesn't exist. Evicts an old item if necessary.
-func (c *CacheKVStoreConnection) SetAdd(key string, value interface{}) error {
-	svalue := fmt.Sprint(value)
-=======
 // Appends the value to the existing item which is stored under provided key
 // evicting an old item if necessary.
 func (c *CacheKVStoreConnection) Append(key string, value interface{}) error {
@@ -122,12 +116,40 @@
 	default:
 		return fmt.Errorf("Value must be a string or []byte, got: %s", reflect.TypeOf(value))
 	}
->>>>>>> c9af9d06
-
-	c.mu.Lock()
-	defer c.mu.Unlock()
-
-<<<<<<< HEAD
+
+	c.mu.Lock()
+	defer c.mu.Unlock()
+
+	ee, ok := c.cache[key]
+	if !ok {
+		return fmt.Errorf("Key %s does not exist", key)
+	}
+
+	switch ev := ee.Value.(*entry).value.(type) {
+	case string:
+		ee.Value.(*entry).value = ev + v
+	case []byte:
+		ee.Value.(*entry).value = append(ev, v...)
+	default:
+		return fmt.Errorf("Can only append to a string or []byte, got: %s", reflect.TypeOf(value))
+	}
+	c.ll.MoveToFront(ee)
+
+	if c.ll.Len() > c.maxEntries && c.maxEntries != -1 {
+		c.removeOldest()
+	}
+
+	return nil
+}
+
+// SetAdd adds a value to the set stored under the key, creates a new set if
+// one doesn't exist. Evicts an old item if necessary.
+func (c *CacheKVStoreConnection) SetAdd(key string, value interface{}) error {
+	svalue := fmt.Sprint(value)
+
+	c.mu.Lock()
+	defer c.mu.Unlock()
+
 	// Already in cache?
 	if ee, ok := c.cache[key]; ok {
 		// Assume the value is a map[string]bool
@@ -145,22 +167,6 @@
 	m[svalue] = true
 	ele := c.ll.PushFront(&entry{key, m})
 	c.cache[key] = ele
-=======
-	ee, ok := c.cache[key]
-	if !ok {
-		return fmt.Errorf("Key %s does not exist", key)
-	}
-
-	switch ev := ee.Value.(*entry).value.(type) {
-	case string:
-		ee.Value.(*entry).value = ev + v
-	case []byte:
-		ee.Value.(*entry).value = append(ev, v...)
-	default:
-		return fmt.Errorf("Can only append to a string or []byte, got: %s", reflect.TypeOf(value))
-	}
-	c.ll.MoveToFront(ee)
->>>>>>> c9af9d06
 
 	if c.ll.Len() > c.maxEntries && c.maxEntries != -1 {
 		c.removeOldest()
@@ -169,7 +175,6 @@
 	return nil
 }
 
-<<<<<<< HEAD
 // SetMembers returns the members of the set. It will return nil if there is
 // no such set, or if the item is not a set.
 func (c *CacheKVStoreConnection) SetMembers(key string) []interface{} {
@@ -196,8 +201,6 @@
 	return nil
 }
 
-=======
->>>>>>> c9af9d06
 // Get fetches the key's value from the cache.
 // The ok result will be true if the item was found.
 func (c *CacheKVStoreConnection) Get(key string) interface{} {
