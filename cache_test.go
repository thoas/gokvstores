--- conflicted
+++ resolved
@@ -25,7 +25,17 @@
 
 	assert.False(t, con.Exists("key"))
 
-<<<<<<< HEAD
+	// Append
+	con.Set("greetings", "Hello, ")
+
+	con.Append("greetings", "World!")
+	value, _ = String(con.Get("greetings"))
+	assert.Equal(t, "Hello, World!", value)
+
+	con.Append("greetings", " 123")
+	value, _ = String(con.Get("greetings"))
+	assert.Equal(t, "Hello, World! 123", value)
+
 	// Sets
 	con.SetAdd("myset", "hello")
 	con.SetAdd("myset", "world")
@@ -36,16 +46,4 @@
 	assert.True(t, compareStringSets(con.SetMembers("myset"), []string{"hello", "world", "hi"}))
 	con.Delete("myset")
 	assert.True(t, con.SetMembers("myset") == nil)
-=======
-	// Append
-	con.Set("greetings", "Hello, ")
-
-	con.Append("greetings", "World!")
-	value, _ = String(con.Get("greetings"))
-	assert.Equal(t, "Hello, World!", value)
-
-	con.Append("greetings", " 123")
-	value, _ = String(con.Get("greetings"))
-	assert.Equal(t, "Hello, World! 123", value)
->>>>>>> c9af9d06
 }